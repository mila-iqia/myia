"""Pipeline steps.

The steps are listed in roughly the same order they should be called.
"""


import numpy as np
from itertools import count

from .. import dtype
<<<<<<< HEAD
from ..abstract import AbstractTuple, AbstractList, AbstractClass, \
    AbstractArray, TYPE, AbstractScalar, AbstractUnion, SHAPE
=======
from ..abstract import AbstractTuple, AbstractList, AbstractClassBase, \
    AbstractArray, TYPE, AbstractScalar, AbstractUnion
>>>>>>> 402bb507
from ..cconv import closure_convert
from ..ir import Graph
from ..opt import lib as optlib, CSE, erase_class, NodeMap, \
    LocalPassOptimizer, DeadDataElimination
from ..prim import vm_registry
from ..utils import overload, no_prof
from ..validate import validate, whitelist as default_whitelist, \
    validate_abstract as default_validate_abstract
from ..vm import VM
from ..compile import load_backend
from ..abstract import ArrayWrapper

from .pipeline import pipeline_function, PipelineStep


#############
# Optimizer #
#############


# Optimizer is used for multiple steps


class Optimizer(PipelineStep):
    """Pipeline step to optimize a graph.

    Inputs:
        graph: The graph to optimize.

    Outputs:
        graph: The optimized graph.
    """

    def __init__(self,
                 pipeline_init,
                 phases,
                 run_only_once=False):
        """Initialize an Optimizer."""
        super().__init__(pipeline_init)
        self.run_only_once = run_only_once
        self.phases = []
        self.names = []
        for name, spec in phases.items():
            if spec == 'renormalize':
                pass
            elif isinstance(spec, list):
                nmap = NodeMap()
                for opt in spec:
                    nmap.register(getattr(opt, 'interest', None), opt)
                spec = LocalPassOptimizer(nmap, optimizer=self)
            else:
                spec = spec(optimizer=self)
            self.names.append(name)
            self.phases.append(spec)

        if len(self.phases) == 1:
            self.run_only_once = True

    def step(self, graph, argspec=None, outspec=None, profile=no_prof):
        """Optimize the graph using the given patterns."""
        with profile:
            counter = count(1)
            changes = True
            while changes:
                with profile.lap(next(counter)):
                    changes = False
                    nn = iter(self.names)
                    for opt in self.phases:
                        with profile.step(next(nn)):
                            if opt == 'renormalize':
                                assert argspec is not None
                                graph = self.resources.inferrer.renormalize(
                                    graph, argspec, outspec
                                )
                            elif opt(graph):
                                changes = True
                    if self.run_only_once:
                        break
            with profile.step('keep_roots'):
                self.resources.manager.keep_roots(graph)
            res = {'graph': graph}
            return res


#########
# Parse #
#########


@pipeline_function
def step_parse(self, input):
    """Assert that input is a Graph, and set it as the 'graph' key.

    Inputs:
        input: A function.

    Outputs:
        graph: A graph.
    """
    g = self.resources.convert(input)
    assert isinstance(g, Graph)
    return {'graph': g}


###########
# Resolve #
###########


step_resolve = Optimizer.partial(
    run_only_once=True,
    phases=dict(
        resolve=[optlib.resolve_globals]
    )
)


#########
# Infer #
#########


@pipeline_function
def step_infer(self, graph, argspec):
    """Infer types, shapes, values, etc. for the graph.

    Inputs:
        graph: The graph to infer.
        argspec: Information about argument types.

    Outputs:
        outspec: Inference results for the graph's output.
        inference_context: The Context for the root graph.
    """
    try:
        res, context = self.resources.inferrer.infer(graph, argspec)
        return {'outspec': res,
                'argspec': argspec,
                'inference_context': context}
    except Exception as exc:
        # We still want to keep the inferrer around even
        # if an error occurred.
        return {'error': exc,
                'error_step': self}


##############
# Specialize #
##############


@pipeline_function
def step_specialize(self, graph, inference_context):
    """Specialize the graph according to argument types.

    Inputs:
        graph: The graph to specialize.
        inference_context: The Context for the root graph.

    Outputs:
        graph: The specialized graph.
    """
    new_graph = self.resources.inferrer.specialize(
        graph, inference_context
    )
    return {'graph': new_graph}


####################
# Erase Class type #
####################


@pipeline_function
def step_erase_class(self, graph, argspec, outspec):
    """Replace the Class type by Tuple type.

    This should be run on the specialized graph.

    Inputs:
        graph: The graph to prepare.

    Outputs:
        graph: The prepared graph.
    """
    mng = self.resources.manager
    erase_class(graph, mng)
    new_argspec = tuple(p.abstract for p in graph.parameters)
    graph = self.resources.inferrer.renormalize(graph, new_argspec)
    new_outspec = graph.output.abstract
    return {'graph': graph,
            'orig_argspec': argspec,
            'argspec': new_argspec,
            'orig_outspec': outspec,
            'outspec': new_outspec,
            'erase_class': True}


############
# Optimize #
############


# For debugging purposes, less optimizations
step_debug_opt = Optimizer.partial(
    phases=dict(
        main=[
            # Branch culling
            optlib.simplify_always_true,
            optlib.simplify_always_false,

            # Safe inlining
            optlib.inline_core,
            optlib.simplify_partial,
            optlib.elim_identity,

            # Miscellaneous
            optlib.elim_j_jinv,
            optlib.elim_jinv_j,
        ],
        grad=[
            optlib.expand_J,
        ],
        renormalize='renormalize',
        cse=CSE.partial(report_changes=False),
        jelim=optlib.JElim.partial(),
    )
)


# Standard optimizations
step_opt = Optimizer.partial(
    phases=dict(
        main=[
            # Branch culling
            optlib.simplify_always_true,
            optlib.simplify_always_false,
            optlib.simplify_switch1,
            optlib.simplify_switch2,
            optlib.simplify_switch_idem,
            optlib.combine_switches,
            optlib.combine_switches_array,

            # Safe inlining
            optlib.inline_trivial,
            optlib.inline_unique_uses,
            optlib.inline_inside_marked_caller,
            optlib.inline_core,
            optlib.simplify_partial,
            optlib.replace_applicator,

            # Specialization
            optlib.specialize_on_graph_arguments,

            # Arithmetic simplifications
            optlib.multiply_by_one_l,
            optlib.multiply_by_one_r,
            optlib.multiply_by_zero_l,
            optlib.multiply_by_zero_r,
            optlib.add_zero_l,
            optlib.add_zero_r,
            optlib.multiply_by_one_l_map,
            optlib.multiply_by_one_r_map,
            optlib.multiply_by_zero_l_map,
            optlib.multiply_by_zero_r_map,
            optlib.add_zero_l_map,
            optlib.add_zero_r_map,
            optlib.usub_cancel_map,
            optlib.usub_sink_mul_l_map,
            optlib.usub_sink_mul_r_map,
            optlib.usub_sink_div_l_map,
            optlib.usub_sink_div_r_map,
            optlib.add_usub_map,
            optlib.sub_usub_map,

            # Array simplifications
            optlib.elim_distribute,
            optlib.elim_array_reduce,
            optlib.merge_transposes,
            optlib.elim_transpose,

            # Miscellaneous
            optlib.elim_identity,
            optlib.getitem_tuple,
            optlib.getitem_setitem_tuple,
            optlib.setitem_tuple,
            optlib.setitem_tuple_ct,
            optlib.getitem_setitem_list,
            optlib.elim_j_jinv,
            optlib.elim_jinv_j,
            optlib.cancel_env_set_get,
            optlib.getitem_newenv,
            optlib.getitem_env_add,
            optlib.simplify_array_map,
            optlib.lmadd_zero_l,
            optlib.lmadd_zero_r,
            optlib.lmadd_setitem_zero,
        ],
        main2=[
            # Costlier optimizations
            optlib.float_tuple_getitem_through_switch,
            optlib.float_env_getitem_through_switch,
            # We may reactivate those later, but they are slow
            # optlib.incorporate_getitem,
            # optlib.incorporate_env_getitem,
            # optlib.incorporate_call,
            # optlib.incorporate_getitem_through_switch,
            # optlib.incorporate_env_getitem_through_switch,
            # optlib.incorporate_call_through_switch,
        ],
        grad=[
            optlib.expand_J,
        ],
        renormalize='renormalize',
        cse=CSE.partial(report_changes=False),
        jelim=optlib.JElim.partial(),
    )
)


step_opt2 = Optimizer.partial(
    phases=dict(
        renormalize='renormalize',
        dde=DeadDataElimination.partial(),
        main=[
            optlib.unfuse_composite,
            optlib.getitem_tuple,
            optlib.getitem_setitem_tuple,
            optlib.setitem_tuple,
            optlib.setitem_tuple_ct,
            optlib.getitem_setitem_list,
            optlib.float_tuple_getitem_through_switch,
            optlib.inline_trivial,
            optlib.inline_unique_uses,
            optlib.inline_inside_marked_caller,
            optlib.inline_core,
            optlib.combine_switches_array,
            optlib.lmadd_zero_l,
            optlib.lmadd_zero_r,
            optlib.lmadd_setitem_zero,
            optlib.setitem_dead,
        ],
    )
)


############
# Validate #
############


class Validator(PipelineStep):
    """Pipeline step to validate a graph prior to compilation.

    Inputs:
        graph: The graph to validate.

    Outputs:
        None.
    """

    def __init__(self,
                 pipeline_init,
                 whitelist=default_whitelist,
                 validate_abstract=default_validate_abstract):
        """Initialize a Validator."""
        super().__init__(pipeline_init)
        self.whitelist = whitelist
        self.validate_abstract = validate_abstract

    def step(self, graph, argspec=None, outspec=None):
        """Validate the graph."""
        graph = self.resources.inferrer.renormalize(
            graph, argspec, outspec
        )
        validate(graph,
                 whitelist=self.whitelist,
                 validate_abstract=self.validate_abstract)
        return {'graph': graph}


step_validate = Validator.partial()


######################
# Closure conversion #
######################


@pipeline_function
def step_cconv(self, graph):
    """Closure convert the graph.

    Inputs:
        graph: The graph to closure convert.

    Outputs:
        graph: The closure converted graph.
    """
    closure_convert(graph)
    return {'graph': graph}


###############
# Compilation #
###############


class CompileStep(PipelineStep):
    """Step to compile a graph to a configurable backend.

    Inputs:
        graph: a graph (must be typed)

    Outputs:
        output: a callable

    """

    def __init__(self, pipeline_init, backend=None, backend_options=None):
        """Initialize a CompileStep.

        Arguments:
            backend: (str) the name of the backend to use
            backend_options: (dict) options for the backend

        """
        super().__init__(pipeline_init)
        self.backend = load_backend(backend, backend_options)

    def step(self, graph, argspec, outspec):
        """Compile the set of graphs."""
        out = self.backend.compile(graph, argspec, outspec, self.pipeline)
        return {'output': out}


step_compile = CompileStep.partial()


############################
# Wrap the output function #
############################

class NumpyChecker:
    """Dummy backend used for debug mode."""

    def from_numpy(self, n):
        """Returns n."""
        return n

    def to_numpy(self, n):
        """Returns n."""
        return n

    def from_scalar(self, s, dt):
        """Returns s."""
        return s

    def to_scalar(self, s):
        """Returns s."""
        return s

    def check_array(self, arg, t):
        """Checks that arg has elements of the right dtype."""
        if not isinstance(arg, np.ndarray):
            raise TypeError('Expected ndarray')
        if arg.dtype != dtype.type_to_np_dtype(t):
            raise TypeError('Wrong dtype')
        return arg


class SlowdownWarning(UserWarning):
    """Used to indicate a potential slowdown source."""


#####################################
# Converts args while running model #
#####################################

@overload(bootstrap=True)
def convert_arg(self, arg, orig_t: AbstractTuple, backend):
    if not isinstance(arg, tuple):
        raise TypeError('Expected tuple')
    oe = orig_t.elements
    if len(arg) != len(oe):
        raise TypeError(f'Expected {len(oe)} elements')
    return tuple(self(x, o, backend)
                 for x, o in zip(arg, oe))


@overload  # noqa: F811
def convert_arg(self, arg, orig_t: AbstractList, backend):
    if not isinstance(arg, list):
        raise TypeError('Expected list')
    ot = orig_t.element
    return list(self(x, ot, backend) for x in arg)


@overload  # noqa: F811
def convert_arg(self, arg, orig_t: AbstractClassBase, backend):
    if not isinstance(arg, orig_t.tag):
        raise TypeError(f'Expected {orig_t.tag.__qualname__}')
    arg = tuple(getattr(arg, attr) for attr in orig_t.attributes)
    oe = list(orig_t.attributes.values())
    return tuple(self(x, o, backend)
                 for x, o in zip(arg, oe))


@overload  # noqa: F811
def convert_arg(self, arg, orig_t: AbstractArray, backend):
    et = orig_t.element
    assert isinstance(et, AbstractScalar)
    et = et.values[TYPE]
    assert issubclass(et, dtype.Number)
    if isinstance(arg, ArrayWrapper):
        arg = arg.array
    if isinstance(arg, np.ndarray):
        arg = backend.from_numpy(arg)
    backend.check_array(arg, et)
    return arg


@overload  # noqa: F811
def convert_arg(self, arg, orig_t: AbstractUnion, backend):
    for opt in orig_t.options:
        try:
            return self(arg, opt, backend)
        except TypeError:
            continue
    else:
        opts = ", ".join(map(str, orig_t.options))
        raise TypeError(f'Expected one of {opts}')


@overload  # noqa: F811
def convert_arg(self, arg, orig_t: AbstractScalar, backend):
    t = orig_t.values[TYPE]
    if issubclass(t, dtype.Int):
        if not isinstance(arg, (int, np.integer)):
            raise TypeError(f'Expected int')
    elif issubclass(t, dtype.Float):
        if not isinstance(arg, (float, np.floating)):
            raise TypeError(f'Expected float')
    elif issubclass(t, dtype.Bool):
        if not isinstance(arg, bool):
            raise TypeError(f'Expected bool')
    elif issubclass(t, dtype.Nil):
        if arg is not None:
            raise TypeError(f'Expected None')
    else:
        raise TypeError(f'Invalid type: {t}')
    arg = backend.from_scalar(arg, t)
    return arg


@overload(bootstrap=True)
<<<<<<< HEAD
def convert_result(self, res, orig_t, vm_t: AbstractClass, backend,
                   return_backend):
=======
def convert_result(self, res, orig_t, vm_t: AbstractClassBase, backend):
>>>>>>> 402bb507
    oe = orig_t.attributes.values()
    ve = vm_t.attributes.values()
    tup = tuple(self(getattr(res, attr), o, v, backend, return_backend)
                for attr, o, v in zip(orig_t.attributes, oe, ve))
    return orig_t.tag(*tup)


@overload  # noqa: F811
def convert_result(self, res, orig_t, vm_t: AbstractList, backend,
                   return_backend):
    ot = orig_t.element
    vt = vm_t.element
    return [self(x, ot, vt, backend, return_backend) for x in res]


@overload  # noqa: F811
def convert_result(self, res, orig_t, vm_t: AbstractTuple, backend,
                   return_backend):
    # If the EraseClass opt was applied, orig_t may be Class
    orig_is_class = isinstance(orig_t, AbstractClassBase)
    if orig_is_class:
        oe = orig_t.attributes.values()
    else:
        oe = orig_t.elements
    ve = vm_t.elements
    tup = tuple(self(x, o, v, backend, return_backend)
                for x, o, v in zip(res, oe, ve))
    if orig_is_class:
        return orig_t.tag(*tup)
    else:
        return tup


@overload  # noqa: F811
def convert_result(self, arg, orig_t, vm_t: AbstractScalar, backend,
                   return_backend):
    return backend.to_scalar(arg)


@overload  # noqa: F811
def convert_result(self, arg, orig_t, vm_t: AbstractArray, backend,
                   return_backend):
    if return_backend:
        a = ArrayWrapper(
            arg,
            dtype.type_to_np_dtype(orig_t.element.dtype()),
            orig_t.values[SHAPE]
            )
    else:
        a = backend.to_numpy(arg)
    return a


class Wrap(PipelineStep):
    """Pipeline step to export a callable.

    Inputs:
        graph: The graph to wrap into a callable.
        output: callable
        argspec: types of inputs
        outspec: types of outputs
        orig_argspec: initial argspec
        orig_outspec: intial outspec
        erase_class: boolean marker

    Outputs:
        output: wrapped callable.
    """

    def __init__(self, pipeline_init, return_backend=False):
        """Initialize the Wrap."""
        super().__init__(pipeline_init)
        self.return_backend = return_backend

    def step(self,
             graph,
             output,
             argspec,
             outspec,
             orig_argspec=None,
             orig_outspec=None,
             erase_class=False):
        """Convert args to vm format, and output from vm format."""
        if not erase_class:
            raise AssertionError(
                'OutputWrapper step requires the erase_class step'
            )
        fn = output
        orig_arg_t = orig_argspec or argspec
        orig_out_t = orig_outspec or outspec
        vm_out_t = graph.return_.abstract

        def wrapped(*args):
            steps = self.pipeline.steps
            if hasattr(steps, 'compile'):
                backend = steps.compile.backend
            else:
                backend = NumpyChecker()
            args = tuple(convert_arg(arg, ot, backend) for arg, ot in
                         zip(args, orig_arg_t))
            res = fn(*args)
            res = convert_result(res, orig_out_t, vm_out_t, backend,
                                 self.return_backend)
            return res

        return {'output': wrapped}


step_wrap = Wrap.partial()


################
# Debug export #
################


class DebugVMExporter(PipelineStep):
    """Pipeline step to export a callable.

    Inputs:
        graph: The graph to wrap into a callable.

    Outputs:
        output: The callable.
    """

    def __init__(self, pipeline_init, implementations):
        """Initialize an DebugVMExporter."""
        super().__init__(pipeline_init)
        self.vm = VM(self.pipeline.resources.convert,
                     self.pipeline.resources.manager,
                     self.pipeline.resources.py_implementations,
                     implementations)

    def step(self, graph):
        """Make a Python callable out of the graph."""
        return {'output': self.vm.export(graph)}


step_debug_export = DebugVMExporter.partial(
    implementations=vm_registry
)<|MERGE_RESOLUTION|>--- conflicted
+++ resolved
@@ -8,13 +8,8 @@
 from itertools import count
 
 from .. import dtype
-<<<<<<< HEAD
-from ..abstract import AbstractTuple, AbstractList, AbstractClass, \
+from ..abstract import AbstractTuple, AbstractList, AbstractClassBase, \
     AbstractArray, TYPE, AbstractScalar, AbstractUnion, SHAPE
-=======
-from ..abstract import AbstractTuple, AbstractList, AbstractClassBase, \
-    AbstractArray, TYPE, AbstractScalar, AbstractUnion
->>>>>>> 402bb507
 from ..cconv import closure_convert
 from ..ir import Graph
 from ..opt import lib as optlib, CSE, erase_class, NodeMap, \
@@ -571,12 +566,8 @@
 
 
 @overload(bootstrap=True)
-<<<<<<< HEAD
-def convert_result(self, res, orig_t, vm_t: AbstractClass, backend,
+def convert_result(self, res, orig_t, vm_t: AbstractClassBase, backend,
                    return_backend):
-=======
-def convert_result(self, res, orig_t, vm_t: AbstractClassBase, backend):
->>>>>>> 402bb507
     oe = orig_t.attributes.values()
     ve = vm_t.attributes.values()
     tup = tuple(self(getattr(res, attr), o, v, backend, return_backend)
