--- conflicted
+++ resolved
@@ -1,13 +1,8 @@
 """Utilities to generate a graphical representation for a graph."""
 
-<<<<<<< HEAD
-from ..anf_ir import Graph, Apply, Constant, Parameter
-from ..primops import Primitive
-from ..cconv import NestingAnalyzer
-=======
 from myia.anf_ir import Graph, ANFNode, Apply, Constant, Parameter, Debug
 from myia.primops import Primitive, Return
->>>>>>> ec6df112
+from myia.cconv import NestingAnalyzer
 import os
 import json
 
@@ -174,13 +169,9 @@
 
     def __hrepr__(self, H, hrepr):
         """Return HTML representation (uses buche-cytoscape)."""
-<<<<<<< HEAD
-        rval = H.cytoscapeGraph(H.style(css))
-=======
         rval = H.cytoscapeGraph(H.style(gcss))
         rval = rval(width=hrepr.config.graph_width or '800px',
                     height=hrepr.config.graph_height or '500px')
->>>>>>> ec6df112
         rval = rval(H.options(json.dumps(self.cyoptions)))
         for elem in self.nodes + self.edges:
             rval = rval(H.element(json.dumps(elem)))
@@ -226,10 +217,7 @@
         self.duplicate_free_variables = duplicate_free_variables
         self.function_in_node = function_in_node
         self.follow_references = follow_references
-<<<<<<< HEAD
-=======
         self.labeler = NodeLabeler(function_in_node=function_in_node)
->>>>>>> ec6df112
         # Nodes processed
         self.processed = set()
         # Nodes left to process
@@ -245,21 +233,6 @@
             'make_tuple': self.process_node_make_tuple
         }
 
-<<<<<<< HEAD
-    def label_constant(self, ct):
-        """Return a label for constants."""
-        if isinstance(ct, Primitive):
-            return ct.__class__.__name__.lower()
-        else:
-            return str(ct)
-
-    def name(self, x):
-        """Return the name of a node."""
-        if x.debug.name:
-            return x.debug.name
-        else:
-            return f'#{x.debug.id}'
-=======
     def name(self, x):
         """Return the name of a node."""
         return self.labeler.name(x, force=True)
@@ -267,7 +240,6 @@
     def label(self, node, fn_label=None):
         """Return the label to give to a node."""
         return self.labeler.label(node, None, fn_label=fn_label)
->>>>>>> ec6df112
 
     def const_fn(self, node):
         """
@@ -276,20 +248,7 @@
         Given an `Apply` node of a constant function, return the
         name of that function, otherwise return None.
         """
-<<<<<<< HEAD
-        fn = node.inputs[0] if node.inputs else None
-        if fn and is_constant(fn):
-            if is_graph(fn):
-                return self.name(fn.value)
-            elif isinstance(fn.value, Primitive):
-                return fn.value.__class__.__name__.lower()
-            else:
-                return str(fn.value)
-        else:
-            return None
-=======
         return self.labeler.const_fn(node)
->>>>>>> ec6df112
 
     def add_graph(self, g):
         """Create a node for a graph."""
@@ -301,32 +260,6 @@
         self.cynode(id=g, label=lbl, classes='function')
         self.processed.add(g)
 
-<<<<<<< HEAD
-    def label(self, node, fn_label=None):
-        """Return the label to give to a node."""
-        if is_graph(node):
-            lbl = self.name(node.value)
-        elif is_constant(node):
-            lbl = self.label_constant(node.value)
-        elif is_parameter(node):
-            lbl = self.name(node)
-        else:
-            lbl = ''
-            if self.function_in_node:
-                if fn_label is None:
-                    fn_label = self.const_fn(node)
-                if fn_label:
-                    lbl = fn_label
-
-            if node.debug.name:
-                if lbl:
-                    lbl += f'→{node.debug.name}'
-                else:
-                    lbl = node.debug.name
-        return lbl or '·'
-
-=======
->>>>>>> ec6df112
     def process_node_return(self, node, g, cl):
         """Create node and edges for `return ...`."""
         self.cynode(id=node, label='', parent=g, classes='const_output')
@@ -491,11 +424,8 @@
 
     def __hrepr__(self, H, hrepr):
         """Return HTML representation (uses buche-cytoscape)."""
-<<<<<<< HEAD
-=======
         if hrepr.config.depth > 1 and not hrepr.config.graph_expand_all:
             return hrepr(Constant(self))
->>>>>>> ec6df112
         dc = hrepr.config.duplicate_constants
         dfv = hrepr.config.duplicate_free_variables
         fin = hrepr.config.function_in_node
@@ -511,7 +441,30 @@
         return gpr.__hrepr__(H, hrepr)
 
 
-<<<<<<< HEAD
+@mixin(ANFNode)
+class _ANFNode:
+    @classmethod
+    def __hrepr_resources__(cls, H):
+        """Require the cytoscape plugin for buche."""
+        return H.style(mcss)
+
+    def __hrepr__(self, H, hrepr):
+        class_name = self.__class__.__name__.lower()
+        label = standard_node_labeler.label(self, True)
+        return H.span['node', f'node-{class_name}'](label)
+
+
+@mixin(Apply)
+class _Apply:
+    def __hrepr__(self, H, hrepr):
+        if len(self.inputs) == 2 and \
+                isinstance(self.inputs[0], Constant) and \
+                isinstance(self.inputs[0].value, Return):
+            return hrepr.hrepr_nowrap(self.inputs[1])['node-return']
+        else:
+            return super(Apply, self).__hrepr__(H, hrepr)
+
+
 @mixin(NestingAnalyzer)
 class _NestingAnalyzer:
     @classmethod
@@ -540,28 +493,4 @@
                 pr.cynode(dep, lbl(dep), 'intermediate')
                 pr.cynode(dep, lbl(dep), 'intermediate')
                 pr.cyedge(g, dep, '')
-        return pr.__hrepr__(H, hrepr)
-=======
-@mixin(ANFNode)
-class _ANFNode:
-    @classmethod
-    def __hrepr_resources__(cls, H):
-        """Require the cytoscape plugin for buche."""
-        return H.style(mcss)
-
-    def __hrepr__(self, H, hrepr):
-        class_name = self.__class__.__name__.lower()
-        label = standard_node_labeler.label(self, True)
-        return H.span['node', f'node-{class_name}'](label)
-
-
-@mixin(Apply)
-class _Apply:
-    def __hrepr__(self, H, hrepr):
-        if len(self.inputs) == 2 and \
-                isinstance(self.inputs[0], Constant) and \
-                isinstance(self.inputs[0].value, Return):
-            return hrepr.hrepr_nowrap(self.inputs[1])['node-return']
-        else:
-            return super(Apply, self).__hrepr__(H, hrepr)
->>>>>>> ec6df112
+        return pr.__hrepr__(H, hrepr)