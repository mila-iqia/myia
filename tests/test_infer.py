
import pytest
import operator
import numpy as np

from types import SimpleNamespace

from myia.api import scalar_pipeline, standard_pipeline
<<<<<<< HEAD
from myia.composite import hyper_add, zeros_like, list_map
=======
from myia.composite import hyper_add, zeros_like, grad
>>>>>>> 60dbfdc3
from myia.debug.traceback import print_inference_error
from myia.dtype import Array as A, Int, Float, TypeType, External, \
    Number, Class, Problem, EnvType as Env, JTagged as JT
from myia.hypermap import HyperMap
from myia.infer import ANYTHING, VOID, InferenceError, register_inferrer, \
    Contextless, CONTEXTLESS
from myia.ir import Graph, MultitypeGraph
from myia.pipeline import pipeline_function
from myia.prim import Primitive, ops as P
from myia.dshape import TupleShape, ListShape, ClassShape, NOSHAPE
from myia.prim.py_implementations import \
    scalar_add, scalar_mul, scalar_lt, tail, list_map as list_map_prim, \
    hastype, typeof, scalar_usub, dot, distribute, shape, array_map, \
    array_scan, array_reduce, reshape, partial as myia_partial, identity, \
    bool_and, bool_or, switch, scalar_to_array, broadcast_shape, \
    tuple_setitem, list_setitem, scalar_cast, list_reduce, \
    env_getitem, env_setitem, embed, J, Jinv, array_to_scalar
from myia.utils import RestrictedVar, newenv

from .common import B, T, L, F, i16, i32, i64, u64, f16, f32, f64, \
    li32, li64, lf64, ai16, ai32, ai64, af16, af32, af64, Nil, \
    Point, Point_t, Point3D, Point3D_t, Thing, Thing_f, Thing_ftup, mysum


def t(tt):
    return {'type': tt}


def ai64_of(*shp):
    return {'type': ai64, 'shape': shp}


def ai32_of(*shp):
    return {'type': ai32, 'shape': shp}


def af64_of(*shp):
    return {'type': af64, 'shape': shp}


def af32_of(*shp):
    return {'type': af32, 'shape': shp}


def af16_of(*shp):
    return {'type': af16, 'shape': shp}


########################
# Temporary primitives #
########################


pyimpl_test = {}
value_inferrer_cons_test = {}
type_inferrer_cons_test = {}
shape_inferrer_cons_test = {}


def _test_op(cls):
    import inspect
    op = Primitive(cls.__name__)
    nargs = len(inspect.getfullargspec(cls.impl).args)
    pyimpl_test[op] = cls.impl
    for method in dir(cls):
        pfx = 'infer_'
        if method.startswith(pfx):
            track = method[len(pfx):]
            if track == 'type':
                cons = type_inferrer_cons_test
            elif track == 'value':
                cons = value_inferrer_cons_test
            elif track == 'shape':
                cons = shape_inferrer_cons_test
            else:
                raise Exception(f'Unknown track to infer: {track}')
            inffn = getattr(cls, method)
            register_inferrer(op, nargs=nargs, constructors=cons)(inffn)
    return op


# Ternary arithmetic op


@_test_op
class _tern:
    def impl(x, y, z):
        return x + y + z

    async def infer_type(track, x, y, z):
        return await track.will_check((Int, Float), x, y, z)

    async def infer_shape(track, x, y, z):
        return NOSHAPE


# Coercion


@_test_op
class _to_i64:
    def impl(x):
        return int(x)

    async def infer_type(track, x):
        return Int[64]

    async def infer_shape(track, x):
        return NOSHAPE


# Unification tricks


@_test_op
class _unif1:
    def impl(x):
        return x

    async def infer_type(track, x):
        rv = RestrictedVar({i16, f32})
        return track.engine.loop.create_var(rv, None, 0)

    async def infer_shape(track, x):
        return NOSHAPE


@_test_op
class _unif2:
    def impl(x):
        return x

    async def infer_type(track, x):
        rv = RestrictedVar({i16, f64})
        return track.engine.loop.create_var(rv, None, 0)

    async def infer_shape(track, x):
        return NOSHAPE


infer_pipeline = scalar_pipeline.select(
    'parse', 'infer'
).configure({
    'py_implementations': pyimpl_test,
    'inferrer.tracks.value.max_depth': 10,
    'inferrer.tracks.value.constructors': value_inferrer_cons_test,
    'inferrer.tracks.type.constructors': type_inferrer_cons_test,
    'inferrer.tracks.shape.constructors': shape_inferrer_cons_test,
})


infer_pipeline_std = standard_pipeline.select(
    'parse', 'infer'
).configure({
    'py_implementations': pyimpl_test,
    'inferrer.tracks.value.max_depth': 10,
    'inferrer.tracks.value.constructors': value_inferrer_cons_test,
    'inferrer.tracks.type.constructors': type_inferrer_cons_test,
    'inferrer.tracks.shape.constructors': shape_inferrer_cons_test,
})


def _is_exc_type(cls):
    return isinstance(cls, type) and issubclass(cls, Exception)


def parse_test_spec(tests_spec):

    tests = []

    for main_track, ts in tests_spec.items():
        if not isinstance(ts, list):
            ts = [ts]
        for t in ts:
            test = []
            for entry in t:
                if isinstance(entry, dict) or _is_exc_type(entry):
                    test.append(entry)
                else:
                    test.append({main_track: entry})
            tests.append((main_track, test))

    return tests


def inferrer_decorator(pipeline):
    def infer(**tests_spec):

        tests = parse_test_spec(tests_spec)

        def decorate(fn):
            def run_test(spec):
                main_track, (*args, expected_out) = spec

                print('Args:')
                print(args)

                required_tracks = [main_track]

                def out():
                    pip = pipeline.configure({
                        'inferrer.required_tracks': required_tracks,
                    })

                    res = pip.make()(input=fn, argspec=args)
                    rval = res['outspec']

                    print('Output of inferrer:')
                    print(rval)
                    return rval

                print('Expected:')
                print(expected_out)

                if _is_exc_type(expected_out):
                    try:
                        out()
                    except expected_out as e:
                        if issubclass(expected_out, InferenceError):
                            print_inference_error(e)
                        else:
                            pass
                    else:
                        raise Exception(
                            f'Expected {expected_out}, got: (see stdout).'
                        )
                else:
                    try:
                        assert out() == expected_out
                    except InferenceError as e:
                        print_inference_error(e)
                        raise

            m = pytest.mark.parametrize('spec', list(tests))(run_test)
            m.__orig__ = fn
            return m

        return decorate

    return infer


infer = inferrer_decorator(infer_pipeline)
infer_std = inferrer_decorator(infer_pipeline_std)


type_signature_arith_bin = [
    (i64, i64, i64),
    (f64, f64, f64),
    (i64, f64, InferenceError),
    (B, B, InferenceError),
]


def test_contextless():
    C = CONTEXTLESS
    assert Contextless.empty() is C
    assert C.filter(Graph()) is C
    assert C.add(Graph(), []) is C


@infer(type=[(i64, i64)],
       value=[(89, 89), ([], TypeError)])
def test_identity(x):
    return x


@infer(type=[(i64,)], value=[(16,)])
def test_constants_int():
    return 2 * 8


@infer(type=[(f64,)], value=[(12.0,)])
def test_constants_float():
    return 1.5 * 8.0


@infer(type=[(f64,)], value=[(12.0,)])
def test_constants_intxfloat():
    return 8 * 1.5


@infer(type=[(f64,)], value=[(12.0,)])
def test_constants_floatxint():
    return 1.5 * 8


@infer(type=type_signature_arith_bin)
def test_prim_mul(x, y):
    return x * y


@infer(type=[
    (i64, i64, i64, i64),
    (f64, f64, f64, f64),
    # Three different inconsistent patterns below
    (f64, f64, i64, InferenceError),
    (i64, f64, f64, InferenceError),
    (f64, f64, i64, InferenceError),
    # Test too few/too many arguments below
    (i64, InferenceError),
    (i64, i64, i64, i64, InferenceError),
])
def test_prim_tern(x, y, z):
    return _tern(x, y, z)


@infer(type=[(i64, i64), (f64, f64), (B, InferenceError)])
def test_prim_usub(x):
    return -x


@infer_std(type=[
    (i64, InferenceError),
    (f32, f32),
    (f64, f64),
    (af64_of(2, 5), af64),
    (B, InferenceError)
])
def test_prim_log(x):
    return np.log(x)


@infer(
    type=[
        (B, f64, f64, f64),
        (B, f64, i64, InferenceError),
        ({'value': True}, f64, i64, f64),
        ({'value': False}, f64, i64, i64),
        # Note: scalar_pipeline will not convert i64 to bool,
        # so the following is an InferenceError even though it
        # will work with the standard_pipeline
        (i64, f64, f64, InferenceError),
    ],
    value=[
        (True, 7, 4, 49),
        (False, 7, 4, 16),
        ({'type': B, 'value': ANYTHING}, 7, 4, ANYTHING),
    ]
)
def test_if(c, x, y):
    if c:
        return x * x
    else:
        return y * y


@infer(type=type_signature_arith_bin)
def test_if2(x, y):
    if x > y:
        return x
    else:
        return y


@infer(
    type=[
        (i64, i64, i64),
        (i64, f64, f64),
        (f64, f64, f64),
        ({'value': 1_000_000}, i64, i64)
    ],
    value=[
        (2, 3, 27),
        (1_000_000, 3, ANYTHING)
    ]
)
def test_while(x, y):
    rval = y
    while x > 0:
        rval = rval * y
        x = x - 1
    return rval


@infer(
    type=[
        (li64, i64, i64),
        (li64, f64, InferenceError),
        (i64, i64, InferenceError),
        (T[i64, i64, i64], i64, i64),
        (T[i64, f64, i64], i64, InferenceError),
    ]
)
def test_for(xs, y):
    rval = y
    for x in xs:
        rval = rval + x
    return rval


@infer(type=(i64, f64, T[i64, f64]))
def test_nullary_closure(x, y):
    def make(z):
        def inner():
            return z
        return inner
    a = make(x)
    b = make(y)
    return a(), b()


@infer(type=(i64, f64, T[i64, f64]))
def test_merge_point(x, y):
    def mul2():
        return scalar_mul
    m = mul2()
    return m(x, x), m(y, y)


@infer(type=[(i64, InferenceError)])
def test_not_enough_args_prim(x):
    return scalar_mul(x)


@infer(type=[(i64, i64, i64, InferenceError)])
def test_too_many_args_prim(x, y, z):
    return scalar_mul(x, y, z)


@infer(type=[(i64, InferenceError)])
def test_not_enough_args(x):
    def g(x, y):
        return x * y
    return g(x)


@infer(type=[(i64, i64, InferenceError)])
def test_too_many_args(x, y):
    def g(x):
        return x * x
    return g(x, y)


@infer(type=(i64, f64, T[i64, f64]),
       shape=[(t(i64), t(f64), TupleShape((NOSHAPE, NOSHAPE))),
              (t(T[i64, i64]), t(f64),
               TupleShape((TupleShape((NOSHAPE, NOSHAPE)), NOSHAPE)))])
def test_tup(x, y):
    return (x, y)


@infer(type=[(i64, i64, L[i64]),
             (i64, f64, InferenceError)],
       shape=[({'type': i64, 'shape': NOSHAPE},
               {'type': i64, 'shape': NOSHAPE},
               ListShape(NOSHAPE)),
              ({'type': L[A[i64]], 'shape': ListShape((8, 3))},
               {'type': L[A[i64]], 'shape': ListShape((4, 3))},
               ListShape(ListShape((ANYTHING, 3)))),
              (ai64_of(4, 7), ai64_of(4, 7), ListShape((4, 7))),
              (ai64_of(4, 7), ai64_of(9, 7), ListShape((ANYTHING, 7)))])
def test_list(x, y):
    return [x, y]


@infer(type=[(i64, i64, L[i64]),
             (f64, f64, L[f64]),
             (lf64, lf64, InferenceError),
             (i64, f64, InferenceError)])
def test_list_and_scalar(x, y):
    return [x, y, 3]


@infer(type=[(L[Problem[VOID]],)],
       shape=[(InferenceError,)])
def test_list_empty():
    return []


@infer(
    type=[
        (T[i64, f64], i64),
        (lf64, InferenceError),
        (af64_of(2, 5), InferenceError),
        (i64, InferenceError),
    ],
    value=[
        ((), 0),
        ((1,), 1),
        ((1, 2), 2),
    ]
)
def test_tuple_len(xs):
    return P.tuple_len(xs)


@infer(
    type=[
        (T[i64, f64], InferenceError),
        (lf64, i64),
        (af64_of(2, 5), InferenceError),
        (i64, InferenceError),
    ],
)
def test_list_len(xs):
    return P.list_len(xs)


@infer(
    type=[
        (T[i64, f64], InferenceError),
        (lf64, InferenceError),
        (af64_of(2, 5), i64),
        (i64, InferenceError),
    ],
)
def test_array_len(xs):
    return P.array_len(xs)


@infer(type=[(T[i64, f64], T[f64]),
             (T[f64, i64], T[i64]),
             (T[()], InferenceError),
             (f64, InferenceError)],
       shape=[(t(T[f64, i64]), TupleShape((NOSHAPE,))),
              (t(T[i64, T[i64, f64]]),
               TupleShape((TupleShape((NOSHAPE, NOSHAPE)),)))])
def test_tail_tuple(tup):
    return tail(tup)


@infer(type=[(i64, f64, i64), (f64, i64, f64)],
       shape=(t(i64), t(f64), NOSHAPE))
def test_tuple_getitem(x, y):
    return (x, y)[0]


@infer(
    type=[
        (li64, i64, i64),
        (lf64, i64, f64),
        (lf64, f64, InferenceError),
        (f64, i64, InferenceError),
        (T[i64, f64], i64, InferenceError)
    ]
)
def test_list_getitem(xs, i):
    return xs[i]


@infer(
    type=[
        (T[i64, i64], {'value': 1}, f64, T[i64, f64]),
        (T[i64, i64, f64], {'value': 1}, f64, T[i64, f64, f64]),
        (T[i64], {'value': 1}, f64, InferenceError),
        (T[i64], {'type': f64, 'value': 0}, f64, InferenceError),
        (T[i64], i64, f64, InferenceError),
    ]
)
def test_tuple_setitem(xs, idx, x):
    return tuple_setitem(xs, idx, x)


@infer(
    type=[
        (li64, i64, i64, li64),
        (li64, f64, i64, InferenceError),
        (li64, i64, f64, InferenceError),
    ]
)
def test_list_setitem(xs, idx, x):
    return list_setitem(xs, idx, x)


@infer(type=(i64, f64, T[i64, f64]))
def test_multitype_function(x, y):
    def mul(a, b):
        return a * b
    return (mul(x, x), mul(y, y))


@infer(type=type_signature_arith_bin)
def test_closure(x, y):
    def mul(a):
        return a * x
    return mul(x) + mul(y)


@infer(
    type=[
        (i64, i64, i64, i64, T[i64, i64]),
        (f64, f64, f64, f64, T[f64, f64]),
        (i64, i64, f64, f64, T[i64, f64]),
        (i64, f64, f64, f64, InferenceError),
        (i64, i64, i64, f64, InferenceError),
    ]
)
def test_return_closure(w, x, y, z):
    def mul(a):
        def clos(b):
            return a * b
        return clos
    return (mul(w)(x), mul(y)(z))


@infer(type=[(i64, i64), (f64, f64)])
def test_fact(n):
    def fact(n):
        if n <= 1:
            return 1
        else:
            return n * fact(n - 1)
    return fact(n)


def even(n):
    if n == 0:
        return True
    else:
        return odd(n - 1)


def odd(n):
    if n == 0:
        return False
    else:
        return even(n - 1)


@infer(type=[(i64, B), (f64, B)])
def test_even_odd(n):
    return even(n)


@infer(type=[(i64, i64), (f64, f64)])
def test_pow10(x):
    v = x
    j = 0
    while j < 3:
        i = 0
        while i < 3:
            v = v * x
            i = i + 1
        j = j + 1
    return v


@infer(
    type=[
        (i64, i64, i64, i64),
        (i64, f64, f64, f64)
    ]
)
def test_choose_prim(i, x, y):

    def choose(i):
        if i == 0:
            return scalar_add
        else:
            return scalar_mul

    return choose(i)(x, y)


@infer(
    type=[
        (i64, i64, i64, InferenceError),
        ({'value': 0}, i64, i64, i64),
        ({'value': 1}, i64, i64, B),
    ]
)
def test_choose_prim_incompatible(i, x, y):

    def choose(i):
        if i == 0:
            return scalar_add
        else:
            return scalar_lt

    return choose(i)(x, y)


@infer(
    type=[
        (i64, i64, i64, InferenceError),
        ({'value': 0}, i64, i64, i64),
        ({'value': 1}, i64, i64, B),
    ]
)
def test_choose_incompatible(i, x, y):

    def add2(x, y):
        return x + y

    def lt2(x, y):
        return x < y

    def choose(i):
        if i == 0:
            return add2
        else:
            return lt2

    return choose(i)(x, y)


@infer(
    type=[
        (i64, i64, i64),
        (i64, f64, f64)
    ],
    shape=[
        (t(i64), t(i64), NOSHAPE)
    ]
)
def test_choose_indirect(i, x):

    def double(x):
        return x + x

    def square(x):
        return x * x

    def choose(i):
        if i == 0:
            return double
        else:
            return square

    return choose(i)(x)


@infer(
    type=[
        (i64, i64)
    ]
)
def test_hof(x):

    def double(x):
        return x + x

    def square(x):
        return x * x

    def hof(f, tup):
        return f(tup[0]) + f(tup[1])

    return hof(double, (x + 1, x + 2)) + hof(square, (x + 3, x + 4))


@infer(
    type=[
        (i64, i64, i64),
        (i64, f64, InferenceError)
    ],
    value=[
        (-1, 3, 36),
        (1, 3, 6),
        ({'type': i64, 'value': ANYTHING}, 3, ANYTHING)
    ]
)
def test_hof_2(c, x):

    def identity(x):
        return x

    def double(x):
        return x + x

    def square(x):
        return x * x

    def pick(c):
        if c < 0:
            return square
        elif c == 0:
            return _to_i64
        else:
            return double

    def pick2(c, f):
        if c < 0:
            return f
        else:
            return identity

    return pick2(c, pick(c))(x + x)


@infer(
    type=[
        (i64, T[T[i64, i64], T[B, B]])
    ]
)
def test_hof_3(x):

    def double(x):
        return x + x

    def is_zero(x):
        return x == 0

    def hof(f, tup):
        return (f(tup[0]), f(tup[1]))

    return (hof(double, (x + 1, x + 2)), hof(is_zero, (x + 3, x + 4)))


@infer(
    type=[
        (i64, i64, InferenceError),
        ({'value': -1}, i64, i64),
        ({'value': 1}, i64, T[i64, i64]),
    ]
)
def test_hof_4(x, y):

    def double(x):
        return x + x

    def hof_sum(f, tup):
        return f(tup[0]) + f(tup[1])

    def hof_tup(f, tup):
        return (f(tup[0]), f(tup[1]))

    def pick(x):
        if x < 0:
            return hof_sum
        else:
            return hof_tup

    f = pick(x)
    return f(double, (y + 3, y + 4))


@infer(
    type=[
        (B, B, i64, i64, i64),
        (B, B, f64, f64, InferenceError),
        ({'value': True}, B, Nil, i64, i64),
        (B, {'value': True}, f64, f64, f64),
        (B, {'value': True}, i64, f64, InferenceError),
    ]
)
def test_hof_5(c1, c2, x, y):

    def pick_hof(c):
        def hof_1(f):
            def wrap(x, y):
                return f(y)
            return wrap

        def hof_2(f):
            def wrap(x, y):
                return f(x)
            return wrap

        if c:
            return hof_1
        else:
            return hof_2

    def pick_f(c):
        if c:
            return scalar_usub
        else:
            return _to_i64

    return pick_hof(c1)(pick_f(c2))(x, y)


@infer(
    type=[
        (i64, i64, i64)
    ]
)
def test_func_arg(x, y):
    def g(func, x, y):
        return func(x, y)

    def h(x, y):
        return x + y
    return g(h, x, y)


@infer(
    type=[
        (i64, InferenceError)
    ]
)
def test_func_arg3(x):
    def g(func, x):
        z = func + x
        return func(z)

    def h(x):
        return x

    return g(h, x)


@infer(
    type=[
        (i64, i64),
        (f64, f64),
    ]
)
def test_func_arg4(x):
    def h(x):
        return x

    def g(fn, x):
        return fn(h, x)

    def t(fn, x):
        return fn(x)

    return g(t, x)


@infer(type=(i64,), value=(4,))
def test_closure_deep():
    def g(x):
        def h():
            return x * x
        return h
    return g(2)()


@infer(
    type=[
        (i64, i64, i64)
    ],
    value=[
        (5, 7, 15)
    ]
)
def test_closure_passing(x, y):
    def adder(x):
        def f(y):
            return x + y
        return f

    a1 = adder(1)
    a2 = adder(2)

    return a1(x) + a2(y)


@infer(type=[(B, B), (i64, InferenceError)])
def test_not(x):
    return not x


@infer(value=[(2, 2, 8), (2, 3, 13)])
def test_cover_limitedvalue_eq(x, y):

    def square(x):
        return x * x

    return square(x) + square(y)


@infer(
    type=[
        (li64, lf64, T[li64, lf64]),
        (li64, f64, InferenceError),
    ]
)
def test_list_map_prim(xs, ys):

    def square(x):
        return x * x

    return list_map_prim(square, xs), list_map_prim(square, ys)


@infer(
    type=[
        (li64, li64, li64),
        (li64, lf64, InferenceError),
    ]
)
def test_list_map_prim2(xs, ys):

    def mulm(x, y):
        return x * -y

    return list_map_prim(mulm, xs, ys)


@infer(
    type=[(i64, B)],
    value=[(t(i64), True),
           (t(f64), False)]
)
def test_hastype_simple(x):
    return hastype(x, i64)


@infer(
    type=[
        (i64, i64, InferenceError),
        (i64, {'type': TypeType, 'value': Int[64]}, B),
    ],
    value=[
        ({'type': i64, 'value': ANYTHING},
         {'type': TypeType, 'value': ANYTHING}, InferenceError),
        ({'type': i64, 'value': ANYTHING},
         {'type': TypeType, 'value': i64}, {'value': True}),
        ({'type': f64, 'value': ANYTHING},
         {'type': TypeType, 'value': i64}, {'value': False}),
        ({'type': T[i64, i64], 'value': ANYTHING},
         {'type': TypeType, 'value': T[i64, i64]}, {'value': True}),
        ({'type': T[i64, i64], 'value': ANYTHING},
         {'type': TypeType, 'value': T[Number, Number]}, {'value': True}),
    ]
)
def test_hastype(x, y):
    return hastype(x, y)


@infer(
    type=[(i64, TypeType)],
    value=[(t(i64), i64),
           (t(f64), f64)]
)
def test_typeof(x):
    return typeof(x)


Tf4 = T[f64, f64, f64, f64]


@infer(
    type=[
        (i64, i64),
        (f64, i64),
        (ai64_of(2, 5), f64),
        (af64_of(2, 5), i64),
        (T[i64, i64], i64),
        (T[f64, f64, i64, i64], i64),
        (Tf4, Tf4),
        (T[i64, T[f64, i64]], i64),
        (li64, f64),
        (T[i64, li64], i64),
        (Point_t, i64),
        (Point3D_t, i64),
        (Thing_ftup, T[f64, f64]),
        (Thing_f, i64),
    ],
    value=[
        (5, 5),
        (6.0, 6),
        ((5, 7, (3.2, 1.8)), 16),
        (Point(5, 7), 35),
        (Point3D(5, 7, 9), 0),
    ]
)
def test_hastype_2(x):

    def f(x):
        if hastype(x, i64):
            return x
        elif hastype(x, f64):
            return f(_to_i64(x))
        elif hastype(x, ai64):
            return 0.0
        elif hastype(x, Point_t):
            return f(x.x) * f(x.y)
        elif hastype(x, Nil):
            return 0
        elif hastype(x, Tf4):
            return x
        elif hastype(x, T):
            return f(x[0]) + f(tail(x))
        elif hastype(x, L):
            return 1.0
        elif hastype(x, Thing_ftup):
            return x.contents
        else:
            return 0

    return f(x)


@infer_std(
    type=[
        (li64, i64, li64),
        (lf64, i64, InferenceError),
        ({'type': L[ai64], 'shape': ListShape((2, 3))}, i64, L[ai64]),
    ],
    shape=[(t(li64), t(i64), ListShape(NOSHAPE)),
           ({'type': L[ai64], 'shape': ListShape((2, 3))}, ai64_of(2, 3),
            ListShape((2, 3)))]
)
def test_map_2(xs, z):

    def adder(x):
        def f(y):
            return x + y
        return f

    return list_map_prim(adder(z), xs)


def _square(x):
    return x * x


@infer(type=(InferenceError,))
def test_nonexistent_variable():
    return xxxx + yz  # noqa


class helpers:
    add = operator.add
    mul = operator.mul
    square = _square


class data:
    a25 = np.ones((2, 5))


@infer(
    type=[
        (i64, i64, T[i64, i64]),
        (i64, f64, InferenceError),
    ],
    value=[
        (2, 3, (5, 36))
    ]
)
def test_getattr(x, y):
    a = helpers.add(x, y)
    b = helpers.mul(x, y)
    c = helpers.square(b)
    return a, c


@infer(
    type=[
        (i64, i64, T[i64, i64]),
        (i64, f64, T[i64, f64]),
    ]
)
def test_getattr_multitype(x, y):
    a = helpers.add(x, x)
    b = helpers.add(y, y)
    return a, b


@infer(
    shape=[
        ((2, 5),),
    ]
)
def test_getattr_shape():
    return data.a25


_getattr = getattr


@infer(
    type=[
        ({'value': 'add'}, i64, i64),
        ({'value': 'bad'}, i64, InferenceError),
        ({'value': 1234}, i64, InferenceError),
        (External[str], i64, InferenceError),
    ]
)
def test_getattr_flex(name, x):
    return _getattr(helpers, name)(x, x)


@infer(type=[
    (External[SimpleNamespace],
     {'type': External[str], 'value': 'surprise'},
     InferenceError)
])
def test_unknown_data(data, field):
    return _getattr(data, field)


@infer(type=[(i64, i64, i64), (f64, f64, f64)])
def test_method(x, y):
    return x.__add__(y)


@infer(type=[(i64, i64, InferenceError)])
def test_unknown_method(x, y):
    return x.unknown(y)


@infer(type=[(i64, InferenceError)])
def test_infinite_recursion(x):
    def ouroboros(x):
        return ouroboros(x - 1)

    return ouroboros(x)


@infer(type=[(i64, InferenceError)])
def test_indirect_infinite_recursion(x):
    def ouroboros(x):
        if x < 0:
            return ouroboros(x - 1)
        else:
            return ouroboros(x + 1)

    return ouroboros(x)


def ping():
    return pong()


def pong():
    return ping()


@infer(type=[(i64, InferenceError)])
def test_infinite_mutual_recursion(x):
    return ping()


@infer(type=[({'shape': (2, 3), 'type': ai16}, T[u64, u64])],
       value=[({'shape': (2, 3), 'type': ai16}, (2, 3)),
              ({'shape': (2, ANYTHING), 'type': ai16}, ANYTHING)])
def test_shape(ary):
    return shape(ary)


@infer(shape=[
    ({'value': Point(2, 3)}, ClassShape({'x': NOSHAPE, 'y': NOSHAPE})),
    ({'value': [np.ones((2, 3)), np.ones((2, 3))]}, ListShape((2, 3))),
    ({'value': [np.ones((2, 2)), np.ones((2, 3))]}, ListShape((2, ANYTHING))),
])
def test_shape2(val):
    return val


@infer(shape=[(af64_of(2, 3),
               af64_of(3, 4), (2, 4)),
              (af64_of(2),
               af64_of(3, 4), InferenceError),
              (af64_of(2, 2),
               af64_of(3, 4), InferenceError)],
       type=[(af64_of(2, 3),
              af64_of(3, 4), af64)])
def test_dot(a, b):
    return dot(a, b)


@infer(shape=[(ai32_of(4), {'type': T[u64, u64], 'value': (2, 4)}, (2, 4)),
              (ai32_of(4),
               {'type': T[u64, u64]},
               (ANYTHING, ANYTHING)),
              (ai32_of(4),
               {'type': T[u64, u64], 'value': (5, 2)},
               InferenceError),
              ({'type': ai32, 'shape': (4, 2)},
               {'type': T[u64], 'value': (4,)},
               InferenceError)],
       type=[
           (i32, {'value': (4,), 'type': T[u64]}, InferenceError),
           (ai32_of(1), {'value': (4,), 'type': T[u64]}, ai32),
           (li32, {'value': (4,), 'type': T[u64]}, InferenceError),
           (i32, {'value': (4,)}, InferenceError)
       ])
def test_distribute(v, shp):
    return distribute(v, shp)


@infer(shape=[(af16_of(1, 2, 3), {'type': T[u64], 'value': (6,)}, (6,)),
              (af16_of(1, 2, 3), {'type': T[u64]},
               (ANYTHING,)),
              (af16_of(2, 3), {'type': T[u64], 'value': (7,)},
               InferenceError)],
       type=[(af16_of(2, 3), T[u64], af16),
             (af16_of(2, 3), T[i64],
              InferenceError)])
def test_reshape(v, shp):
    return reshape(v, shp)


@infer(shape=[({'type': af32, 'shape': (3, 4)}, (3, 4))],
       type=[({'type': ai64, 'shape': (3, 4)}, ai64),
             ({'type': i64}, InferenceError)])
def test_array_map(ary):
    def f(v):
        return v + 1
    return array_map(f, ary)


@infer(shape=[(af32_of(3, 4), af32_of(3, 4), (3, 4)),
              (af32_of(3, 4), af32_of(3, 7), InferenceError),
              (af32_of(3, ANYTHING), af32_of(ANYTHING, 7), (3, 7)),
              (af32_of(3, ANYTHING), af32_of(ANYTHING, ANYTHING),
               (3, ANYTHING)),
              (af32_of(3, 4, 5), af32_of(3, 4), InferenceError)],
       type=[(ai64_of(7, 9), ai64_of(7, 9), ai64),
             (ai64_of(7, 9), i64, InferenceError),
             (i64, ai64_of(7, 9), InferenceError)])
def test_array_map2(ary1, ary2):
    def f(v1, v2):
        return v1 + v2
    return array_map(f, ary1, ary2)


@infer(type=[(InferenceError,)])
def test_array_map0():
    def f():
        return 1
    return array_map(f)


@infer(shape=[(af32_of(3, 4), af32_of(3, 4), af32_of(3, 4), (3, 4)),
              (af32_of(3, 4), af32_of(3, 4), af32_of(3, 7), InferenceError),
              (af32_of(3, ANYTHING, 5, 6),
               af32_of(3, 4, 5, ANYTHING),
               af32_of(ANYTHING, ANYTHING, ANYTHING, 6),
               (3, 4, 5, 6)),
              (af32_of(3, ANYTHING, 5, 6),
               af32_of(3, 4, 5, ANYTHING),
               af32_of(ANYTHING, ANYTHING, ANYTHING, 7),
               InferenceError),
              (af32_of(3, 4, 5), af32_of(3, 4), af32_of(3, 4),
               InferenceError)],
       type=[(ai64_of(7, 9), ai64_of(7, 9), ai64_of(7, 9), ai64),
             (ai64_of(7, 9), ai64_of(7, 9), i64, InferenceError),
             (i64, ai64_of(7, 9), ai64_of(7, 9), InferenceError)])
def test_array_map3(ary1, ary2, ary3):
    def f(v1, v2, v3):
        return v1 + v2 + v3
    return array_map(f, ary1, ary2, ary3)


@infer(shape=[(ai64_of(3, 4), {'value': 1, 'type': u64}, (3, 4))],
       type=[
           (ai64_of(3, 4), {'value': 1, 'type': u64}, ai64),
           ({'type': i64}, {'value': 1, 'type': u64}, InferenceError),
           (af32_of(3, 4), {'value': 1, 'type': u64},
            InferenceError),
           (ai64_of(3, 4), {'value': 1}, InferenceError)
       ])
def test_array_scan(ary, ax):
    def f(a, b):
        return a + b
    return array_scan(f, 0, ary, ax)


@infer(
    type=[
        (ai64_of(7, 9), T[u64, u64], ai64),
        (ai64_of(7, 9), i64, InferenceError),
        (i64, T[u64, u64], InferenceError),
    ],
    shape=[
        (ai64_of(3, 4),
         {'type': T[u64, u64], 'value': (3, 1)},
         (3, 1)),

        (ai64_of(3, 4),
         {'type': T[u64, u64], 'value': (3, ANYTHING)},
         (3, ANYTHING)),

        (ai64_of(3, 4),
         {'type': T[u64, u64, u64], 'value': (3, 1, 1)},
         InferenceError),

        (ai64_of(3, 4),
         {'type': T[u64, u64], 'value': (4, 1)},
         InferenceError),

        (ai64_of(3, 4),
         {'type': T[u64], 'value': (4,)},
         (4,)),

        (ai64_of(3, 4),
         {'value': ()},
         ()),
    ]
)
def test_array_reduce(ary, shp):
    def f(a, b):
        return a + b
    return array_reduce(f, ary, shp)


@infer_std(
    type=[
        (L[i64], i64, i64),
        (L[i64], f64, InferenceError),
    ],
    shape=[
        ({'type': L[A[i64]], 'shape': ListShape((6, 7))},
         ai64_of(6, 7),
         (6, 7)),
        ({'type': L[A[i64]], 'shape': ListShape((6, 7))},
         ai64_of(6, 17),
         InferenceError)
    ]
)
def test_list_reduce(lst, dflt):
    def f(a, b):
        return a + b
    return list_reduce(f, lst, dflt)


@infer(type=[(i64, i64)],
       value=[(40, 42)],
       shape=[({'type': i64}, NOSHAPE)])
def test_partial_1(x):
    def f(a, b):
        return a + b
    f2 = myia_partial(f, 2)
    return f2(x)


@infer(type=[(i64, i64)])
def test_partial_2(x):
    def f(a, b):
        return a + b

    def g(c):
        f2 = myia_partial(f, 2)
        f3 = myia_partial(f, -2)
        if c:
            return f2
        else:
            return f3
    return g(x < 42)(x)


@infer(type=[(i64, i64)],
       shape=[(ai64_of(6, 13), (6, 13))])
def test_identity_function(x):
    return identity(x)


@infer(type=[(B, B, B),
             (i64, B, InferenceError),
             (B, i64, InferenceError)])
def test_bool_and(x, y):
    return bool_and(x, y)


@infer(type=[(B, B, B),
             (i64, B, InferenceError),
             (B, i64, InferenceError)])
def test_bool_or(x, y):
    return bool_or(x, y)


@infer(
    type=[
        (B, i64, i64, i64),
        (i64, i64, i64, InferenceError),
        (B, i64, f64, InferenceError),
        ({'value': True}, i64, f64, i64),
        ({'value': False}, i64, f64, f64),
    ],
    value=[
        (True, 1, 2, 1),
        (False, 1, 2, 2),
        ({'type': B, 'value': ANYTHING}, 1, 2, ANYTHING),
    ],
    shape=[
        ({'type': B},
         ai64_of(6, 13),
         ai64_of(6, 13),
         (6, 13)),

        ({'type': B},
         ai64_of(6, 13),
         ai64_of(6, 14),
         InferenceError),

        ({'type': B, 'value': True},
         ai64_of(6, 13),
         ai64_of(6, 14),
         (6, 13)),

        ({'type': B, 'value': False},
         ai64_of(6, 13),
         ai64_of(6, 14),
         (6, 14)),
    ]
)
def test_switch(c, x, y):
    return switch(c, x, y)


@infer(
    type=[(B, i64, i64)]
)
def test_closure_in_data(c, x):
    def f(x):
        return x * x

    def g(x):
        return x + x

    a = Thing((1, [f]))
    b = Thing((2, [g]))
    i, h = switch(c, a, b).contents
    return h[0](x)


@infer(
    type=[
        (i64, {'value': i64}, i64),
        (i64, {'value': i16}, i16),
        (f64, {'value': i16}, i16),
        (f16, {'value': f32}, f32),
        (f16, TypeType, InferenceError),
        (f16, {'value': B}, InferenceError),
        (B, {'value': f32}, InferenceError),
    ]
)
def test_scalar_cast(x, t):
    return scalar_cast(x, t)


@infer(type=[(i64, ai64),
             (f64, af64),
             (af64_of(9, 7), InferenceError),
             (T[i64], InferenceError)],
       shape=[({'type': i64}, ())])
def test_scalar_to_array(x):
    return scalar_to_array(x)


@infer(type=[(ai64_of(), i64),
             (af64_of(), f64)],
       shape=[(ai64_of(), NOSHAPE),
              (ai64_of(3, 4), InferenceError),
              (ai64_of(1, 1, 1), InferenceError)])
def test_array_to_scalar(x):
    return array_to_scalar(x)


@infer(type=[
    (T[u64], T[u64], T[u64]),
    (T[u64, u64], T[u64], T[u64, u64]),
    (T[u64], T[u64, u64], T[u64, u64]),
    (T[i64], T[u64], InferenceError),
    (T[u64], T[i64], InferenceError),
    (i64, i64, InferenceError),
])
def test_broadcast_shape(xs, ys):
    return broadcast_shape(xs, ys)


@infer(type=[
    (i64, i64, InferenceError),
    (F[[i64], f64], i64, f64),
    (F[[f64], f64], i64, InferenceError),
])
def test_call_argument(f, x):
    return f(x)


@pytest.mark.xfail(reason="ExplicitInferrer generates incomplete vrefs")
@infer(type=[
    (F[[F[[f64], f64]], f64], f64),
])
def test_call_argument_higher_order(f):
    def g(y):
        return y + y
    return f(g)


@infer(type=[
    (i64, i16),
])
def test_unif_tricks(x):
    # unif1 is i16 or f32
    # unif2 is i16 or f64
    # a + b requires same type for a and b
    # Therefore unif1 and unif2 are i16
    a = _unif1(x)
    b = _unif2(x)
    return a + b


@infer(type=[
    (i64, InferenceError),
])
def test_unif_tricks_2(x):
    # unif1 is i16 or f32
    # Both are possible, so we raise an error due to ambiguity
    a = _unif1(x)
    return a + a


@infer(
    value=[
        (2, 3, 4, 90)
    ],
    type=[
        (i64, i64, i64, i64),
        (f64, f64, f64, InferenceError),
    ]
)
def test_multitype(x, y, z):
    return mysum(x) * mysum(x, y) * mysum(x, y, z)


mystery = MultitypeGraph('mystery')


@mystery.register(ai64, ai64)
def _mystery1(x, y):
    return x @ y


@mystery.register(af64, af64)
def _mystery2(x, y):
    return array_map(scalar_add, x, y)


@infer(
    type=[
        (ai64_of(7, 9), ai64_of(9, 2), ai64),
        (af64_of(7, 9), af64_of(7, 9), af64),
        (f64, f64, InferenceError),
    ],
    shape=[
        (ai64_of(2, 5), ai64_of(5, 3), (2, 3)),
        (af64_of(2, 5), af64_of(5, 3), InferenceError),
        (ai64_of(2, 5), ai64_of(2, 5), InferenceError),
        (af64_of(2, 5), af64_of(2, 5), (2, 5)),
    ]
)
def test_multitype_2(x, y):
    return mystery(x, y)


def test_forced_type():

    @pipeline_function
    def mod(self, graph):
        # Force the inferred tyoe of the output to be f64
        graph.output.inferred['type'] = f64
        return graph

    def fn(x, y):
        return x + y

    pip = infer_pipeline.insert_before('infer', mod=mod)

    for argspec in [[{'type': i64}, {'type': i64}],
                    [{'type': i64}, {'type': f64}]]:

        results = pip.run(input=fn, argspec=argspec)
        rval = results['outspec']

        assert rval['type'] == f64


def test_forced_function_type():

    @pipeline_function
    def mod(self, graph):
        # Force the inferred tyoe of scalar_add to be (i64,i64)->f64
        scalar_add = graph.output.inputs[0]
        scalar_add.inferred['type'] = F[[i64, i64], f64]
        return graph

    def fn(x, y):
        return x + y

    pip = infer_pipeline.insert_before('infer', mod=mod)

    # Test correct

    results = pip.run(
        input=fn,
        argspec=[{'type': i64}, {'type': i64}]
    )
    rval = results['outspec']

    assert rval['type'] == f64

    # Test mismatch

    with pytest.raises(InferenceError):
        results = pip.run(
            input=fn,
            argspec=[{'type': i64}, {'type': f64}]
        )

    # Test narg mismatch

    def fn2(x):
        return fn(x)

    with pytest.raises(InferenceError):
        results = pip.run(
            input=fn2,
            argspec=[{'type': i64}]
        )


###########################
# Using standard_pipeline #
###########################


@infer_std(
    type=[
        (i64, i64, i64),
        (ai64_of(7, 9), ai64_of(7, 9), ai64),
        (ai64_of(7, 9), i64, ai64),
        (i64, ai64_of(7, 9), ai64),
        (i64, f64, InferenceError),
        ({'type': i64, 'value': 3}, ai64_of(7, 9), ai64)
    ],
    shape=[
        (ai64_of(2, 5), ai64_of(2, 5), (2, 5)),
        (ai64_of(2, 5), ai64_of(2, 1), (2, 5)),
        (ai64_of(1, 5), ai64_of(2, 1), (2, 5)),
        (ai64_of(5,), ai64_of(2, 1), (2, 5)),
        (ai64_of(2, 3, 4), ai64_of(3, 4), (2, 3, 4)),
        (ai64_of(5,), ai64_of(2,), InferenceError),
        ({'type': i64}, ai64_of(2, 5), (2, 5)),
        (ai64_of(2, 5), {'type': i64}, (2, 5)),
    ]
)
def test_add_std(x, y):
    return x + y


@infer_std(type=[(i64, i64, i64),
                 (ai64_of(7, 9), i64, InferenceError)])
def test_max_std(x, y):
    if x > y:
        return x
    else:
        return y


@infer_std(
    type=[
        (f64, f64),
        (i64, i64),
        (af32_of(2, 5), af32),
    ]
)
def test_add1_stdx(x):
    return 1 + x


def _add(x, y):
    return x + y


@infer_std(
    type=[
        (f64, f64),
        (i64, i64),
    ]
)
def test_add1_std_indirect(x):
    return _add(1, x)


def _interference_helper(x):
    if hastype(x, T):
        return x[0]
    else:
        return x


@infer(
    type=[
        (i64, i64),
        (f64, f64),
    ]
)
def test_add1_hastype_interference(x):
    return x + _interference_helper(1)


@infer(
    type=[
        (f16, f32, f64, f32),
    ]
)
def test_hastype_interference(x, y, z):
    if hastype(1, i32):
        return x
    elif hastype(1, i64):
        return y
    else:
        return z


@infer(
    type=[
        (Point_t, i64),
    ],
    value=[
        (Point(3, 4), 7),
        ({'type': Point_t, 'value': ANYTHING}, ANYTHING),
    ],
    shape=[
        (t(Point_t), NOSHAPE)
    ]
)
def test_class(pt):
    return pt.x + pt.y


@infer(
    type=[
        (Point_t, i64),
    ],
    value=[
        (Point(3, 4), 5),
    ]
)
def test_dataclass_method(pt):
    return pt.abs()


@infer(
    type=[
        (i64, i64, i64, i64, Point_t),
        (f64, f64, f64, f64, InferenceError),
    ],
    value=[
        (1, 2, 3, 4, Point(4, 6)),
    ],
    shape=[
        (t(i64), t(i64), t(i64), t(i64),
         ClassShape({'x': NOSHAPE, 'y': NOSHAPE}))
    ]
)
def test_dataclass_inst(x1, y1, x2, y2):
    pt1 = Point(x1, y1)
    pt2 = Point(x2, y2)
    return Point(pt1.x + pt2.x, pt1.y + pt2.y)


@infer(type=[(Point_t, InferenceError)])
def test_dataclass_wrong_field(pt):
    return pt.z


hyper_map = HyperMap()
hyper_map_notuple = HyperMap(nonleaf=(A, Class))
hyper_map_nobroadcast = HyperMap(broadcast=False)


@infer(
    type=[
        (i64, i64, i64),
        (f64, f64, f64),
        (lf64, lf64, lf64),
        (L[lf64], L[lf64], L[lf64]),
        (lf64, f64, InferenceError),
        (L[f64], L[lf64], InferenceError),
        (T[i64, f64], T[i64, f64], T[i64, f64]),
        (Point_t, Point_t, Point_t),
        (ai64_of(2, 5), ai64_of(2, 5), ai64),
        (i64, f64, InferenceError),
        (lf64, f64, InferenceError),
        (ai64_of(2, 5), af64_of(2, 5), InferenceError),
    ],
    value=[
        (1, 2, 3),
        (4.5, 7.5, 12.0),
        (Point(1, 2), Point(3, 4), Point(4, 6)),
    ],
    shape=[
        (ai64_of(2, 5), ai64_of(2, 5), (2, 5)),
        (ai64_of(2, 5), ai64_of(2, 1), (2, 5)),
        (ai64_of(2, 5), {'type': i64}, (2, 5)),
    ]
)
def test_hyper_map(x, y):
    return hyper_map(scalar_add, x, y)


@infer(
    type=[
        (T[i64, f64], T[i64, f64], InferenceError),
    ],
)
def test_hyper_map_notuple(x, y):
    return hyper_map_notuple(scalar_add, x, y)


@infer(
    shape=[
        (ai64_of(2, 5), ai64_of(2, 5), (2, 5)),
        (ai64_of(2, 5), ai64_of(2, 1), InferenceError),
        (ai64_of(2, 5), {'type': i64}, InferenceError),
    ]
)
def test_hyper_map_nobroadcast(x, y):
    return hyper_map_nobroadcast(scalar_add, x, y)


@infer(
    type=[
        (i64, i64, i64),
        (f64, f64, f64),
        (lf64, lf64, lf64),
        (T[i64, f64], T[i64, f64], T[i64, f64]),
        (Point_t, Point_t, Point_t),
        (ai64_of(2, 5), ai64_of(2, 5), ai64),
        (Env, Env, Env),
    ],
    value=[
        (1, 2, 3),
        (4.5, 7.5, 12.0),
        (Point(1, 2), Point(3, 4), Point(4, 6)),
    ],
    shape=[
        (ai64_of(2, 5), ai64_of(2, 5), (2, 5)),
        (ai64_of(2, 5), ai64_of(2, 1), (2, 5)),
        (ai64_of(2, 5), {'type': i64}, (2, 5)),
    ]
)
def test_hyper_add(x, y):
    return hyper_add(x, y)


@infer(
    type=[
        (i64, i64),
        (f64, f64),
        (lf64, lf64),
        (T[i64, f64], T[i64, f64]),
        (Point_t, Point_t),
        (ai64_of(2, 5), ai64),
        (af32_of(2, 5), af32),
    ],
    value=[
        (1, 0),
        ((2, 3.0), (0, 0.0)),
        (Point(1, 2), Point(0, 0)),
    ],
    shape=[
        (ai64_of(2, 5), (2, 5)),
        (af32_of(2, 5), (2, 5)),
    ]
)
def test_zeros_like(x):
    return zeros_like(x)


@infer(type=[(i64, Env)])
def test_zeros_like_fn(x):
    def f(y):
        return x + y
    return zeros_like(f)


@infer(
    type=[
        (li64, lf64, T[li64, lf64]),
        (li64, f64, InferenceError),
    ]
)
def test_list_map(xs, ys):

    def square(x):
        return x * x

    return list_map(square, xs), list_map(square, ys)


@infer(
    type=[
        (li64, li64, li64),
        (li64, lf64, InferenceError),
    ]
)
def test_list_map2(xs, ys):

    def mulm(x, y):
        return x * -y

    return list_map(mulm, xs, ys)


@infer(type=[(InferenceError,)])
def test_list_map0():

    def f():
        return 1234

    return list_map(f)


@infer(
    type=[
        (i32, i32, i32, i32),
        (i32, f32, i32, InferenceError),
        (i32, i32, f32, InferenceError),
    ]
)
def test_env(x, y, z):
    e = newenv
    e = env_setitem(e, embed(x), y)
    return env_getitem(e, embed(x), z)


@infer(
    type=[
        (i32, T[JT[i32], Env, i32]),
        (f64, T[JT[f64], Env, f64]),
    ]
)
def test_J(x):
    def f(x):
        return x * x

    jf = J(f)
    jx = J(x)
    jy, bprop = jf(jx)
    df, dx = bprop(1.0)
    return jy, df, dx


@infer(
    type=[
        (JT[i32], i32),
        (JT[L[i32]], L[i32]),
        (i32, InferenceError),
    ]
)
def test_Jinv(x):
    return Jinv(x)


@infer_std(
    type=[
        (i32, i32),
        (f64, f64),
        (ai64_of(4, 5), ai64),
    ],
    shape=[
        (ai64_of(4, 5), (4, 5))
    ]
)
def test_Jinv2(x):
    def f(x):
        return x * x

    ff = Jinv(J(f))
    return ff(x)


@infer_std(
    type=[
        (af32_of(5, 7), T[f32, T[Env, af32]]),
    ],
    shape=[
        (af32_of(5, 7),
         TupleShape((NOSHAPE, TupleShape((NOSHAPE, (5, 7))))))
    ],
)
def test_J_array(xs):
    def prod(xs):
        p = array_reduce(lambda x, y: x * y, xs, ())
        return array_to_scalar(p)
    jy, bprop = J(prod)(J(xs))
    return Jinv(jy), bprop(1.0)


@infer_std(
    type=[
        (f32, f32, f32),
        (i16, i16, i16),
    ]
)
def test_grad(x, y):
    def f(x, y):
        return x * (y + x)
    return grad(f)(x, y)<|MERGE_RESOLUTION|>--- conflicted
+++ resolved
@@ -6,11 +6,7 @@
 from types import SimpleNamespace
 
 from myia.api import scalar_pipeline, standard_pipeline
-<<<<<<< HEAD
-from myia.composite import hyper_add, zeros_like, list_map
-=======
-from myia.composite import hyper_add, zeros_like, grad
->>>>>>> 60dbfdc3
+from myia.composite import hyper_add, zeros_like, grad, list_map
 from myia.debug.traceback import print_inference_error
 from myia.dtype import Array as A, Int, Float, TypeType, External, \
     Number, Class, Problem, EnvType as Env, JTagged as JT
