--- conflicted
+++ resolved
@@ -6,13 +6,8 @@
 from myia.abstract import VALUE, TYPE, SHAPE, \
     AbstractValue, AbstractScalar, AbstractArray, \
     AbstractList, AbstractTuple, AbstractType, AbstractClass, \
-<<<<<<< HEAD
-    AbstractJTagged, abstract_union, AbstractExternal, ANYTHING, from_value
+    AbstractJTagged, AbstractUnion, AbstractExternal, ANYTHING, from_value
 from myia.dtype import Bool, i16, i32, i64, u64, f16, f32, f64
-=======
-    AbstractJTagged, AbstractUnion, AbstractExternal, ANYTHING, from_value
-from myia.dtype import Bool, i32, i64, u64, f16, f32, f64
->>>>>>> 402bb507
 from myia.ir import MultitypeGraph
 from myia.utils import overload, EnvInstance, dataclass_methods
 from myia.composite import ArithmeticData
